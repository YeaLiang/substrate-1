//! Service and ServiceFactory implementation. Specialized wrapper over substrate service.

use std::sync::Arc;
use std::time::Duration;
use sc_client_api::ExecutorProvider;
use sc_consensus::LongestChain;
use node_template_runtime::{self, opaque::Block, RuntimeApi};
use sc_service::{
	error::{Error as ServiceError}, Configuration, ServiceBuilder, ServiceComponents,
	KeepAliveServiceComponents,
};
use sp_inherents::InherentDataProviders;
use sc_executor::native_executor_instance;
pub use sc_executor::NativeExecutor;
use sp_consensus_aura::sr25519::{AuthorityPair as AuraPair};
use sc_finality_grandpa::{
	FinalityProofProvider as GrandpaFinalityProofProvider, StorageAndProofProvider, SharedVoterState,
};

// Our native executor instance.
native_executor_instance!(
	pub Executor,
	node_template_runtime::api::dispatch,
	node_template_runtime::native_version,
);

/// Starts a `ServiceBuilder` for a full service.
///
/// Use this macro if you don't actually need the full service, but just the builder in order to
/// be able to perform chain operations.
macro_rules! new_full_start {
	($config:expr) => {{
		use std::sync::Arc;
		use sp_consensus_aura::sr25519::AuthorityPair as AuraPair;

		let mut import_setup = None;
		let inherent_data_providers = sp_inherents::InherentDataProviders::new();

		let builder = sc_service::ServiceBuilder::new_full::<
			node_template_runtime::opaque::Block,
			node_template_runtime::RuntimeApi,
			crate::service::Executor
		>($config)?
			.with_select_chain(|_config, backend| {
				Ok(sc_consensus::LongestChain::new(backend.clone()))
			})?
			.with_transaction_pool(|builder| {
				let pool_api = sc_transaction_pool::FullChainApi::new(
					builder.client().clone(),
				);
				Ok(sc_transaction_pool::BasicPool::new(
					builder.config().transaction_pool.clone(),
					std::sync::Arc::new(pool_api),
					builder.prometheus_registry(),
				))
			})?
			.with_import_queue(|
				_config,
				client,
				mut select_chain,
				_transaction_pool,
				spawn_task_handle,
				registry,
			| {
				let select_chain = select_chain.take()
					.ok_or_else(|| sc_service::Error::SelectChainRequired)?;

				let (grandpa_block_import, grandpa_link) = sc_finality_grandpa::block_import(
					client.clone(),
					&(client.clone() as Arc<_>),
					select_chain,
				)?;

				let aura_block_import = sc_consensus_aura::AuraBlockImport::<_, _, _, AuraPair>::new(
					grandpa_block_import.clone(), client.clone(),
				);

				let import_queue = sc_consensus_aura::import_queue::<_, _, _, AuraPair, _>(
					sc_consensus_aura::slot_duration(&*client)?,
					aura_block_import,
					Some(Box::new(grandpa_block_import.clone())),
					None,
					client,
					inherent_data_providers.clone(),
					spawn_task_handle,
					registry,
				)?;

				import_setup = Some((grandpa_block_import, grandpa_link));

				Ok(import_queue)
			})?;

		(builder, import_setup, inherent_data_providers)
	}}
}

/// Builds a new service for a full client.
pub fn new_full(config: Configuration)
-> Result<KeepAliveServiceComponents, ServiceError>
{
	let role = config.role.clone();
	let force_authoring = config.force_authoring;
	let name = config.network.node_name.clone();
	let disable_grandpa = config.disable_grandpa;

	let (builder, mut import_setup, inherent_data_providers) = new_full_start!(config);

	let (block_import, grandpa_link) =
		import_setup.take()
			.expect("Link Half and Block Import are present for Full Services or setup failed before. qed");

	let ServiceComponents {
		client, transaction_pool, task_manager, keystore, network, telemetry, base_path,
		select_chain, prometheus_registry, telemetry_on_connect_sinks, rpc, ..
	 } = builder
		.with_finality_proof_provider(|client, backend| {
			// GenesisAuthoritySetProvider is implemented for StorageAndProofProvider
			let provider = client as Arc<dyn StorageAndProofProvider<_, _>>;
			Ok(Arc::new(GrandpaFinalityProofProvider::new(backend, provider)) as _)
		})?
		.build_full()?;

	if role.is_authority() {
		let proposer = sc_basic_authorship::ProposerFactory::new(
			client.clone(),
			transaction_pool,
			prometheus_registry.as_ref(),
		);

		let select_chain = select_chain
			.ok_or(ServiceError::SelectChainRequired)?;

		let can_author_with =
			sp_consensus::CanAuthorWithNativeVersion::new(client.executor().clone());

		let aura = sc_consensus_aura::start_aura::<_, _, _, _, _, AuraPair, _, _, _>(
			sc_consensus_aura::slot_duration(&*client)?,
			client.clone(),
			select_chain,
			block_import,
			proposer,
			network.clone(),
			inherent_data_providers.clone(),
			force_authoring,
			keystore.clone(),
			can_author_with,
		)?;

		// the AURA authoring task is considered essential, i.e. if it
		// fails we take down the service with it.
<<<<<<< HEAD
		task_manager.spawn_essential("aura", aura);
=======
		service.spawn_essential_task_handle().spawn_blocking("aura", aura);
>>>>>>> 6f86bdd8
	}

	// if the node isn't actively participating in consensus then it doesn't
	// need a keystore, regardless of which protocol we use below.
	let keystore = if role.is_authority() {
		Some(keystore.clone() as sp_core::traits::BareCryptoStorePtr)
	} else {
		None
	};

	let grandpa_config = sc_finality_grandpa::Config {
		// FIXME #1578 make this available through chainspec
		gossip_duration: Duration::from_millis(333),
		justification_period: 512,
		name: Some(name),
		observer_enabled: false,
		keystore,
		is_authority: role.is_network_authority(),
	};

	let enable_grandpa = !disable_grandpa;
	if enable_grandpa {
		// start the full GRANDPA voter
		// NOTE: non-authorities could run the GRANDPA observer protocol, but at
		// this point the full voter should provide better guarantees of block
		// and vote data availability than the observer. The observer has not
		// been tested extensively yet and having most nodes in a network run it
		// could lead to finality stalls.
		let grandpa_config = sc_finality_grandpa::GrandpaParams {
			config: grandpa_config,
			link: grandpa_link,
			network: network.clone(),
			inherent_data_providers: inherent_data_providers.clone(),
			telemetry_on_connect: Some(telemetry_on_connect_sinks.on_connect_stream()),
			voting_rule: sc_finality_grandpa::VotingRulesBuilder::default().build(),
			prometheus_registry: prometheus_registry.clone(),
			shared_voter_state: SharedVoterState::empty(),
		};

		// the GRANDPA voter task is considered infallible, i.e.
		// if it fails we take down the service with it.
<<<<<<< HEAD
		task_manager.spawn_essential(
=======
		service.spawn_essential_task_handle().spawn_blocking(
>>>>>>> 6f86bdd8
			"grandpa-voter",
			sc_finality_grandpa::run_grandpa_voter(grandpa_config)?
		);
	} else {
		sc_finality_grandpa::setup_disabled_grandpa(
			client,
			&inherent_data_providers,
			network.clone(),
		)?;
	}

	Ok(KeepAliveServiceComponents {
		task_manager, other: Box::new((telemetry, base_path, rpc)),
	})
}

/// Builds a new service for a light client.
pub fn new_light(config: Configuration) -> Result<KeepAliveServiceComponents, ServiceError> {
	let inherent_data_providers = InherentDataProviders::new();

	ServiceBuilder::new_light::<Block, RuntimeApi, Executor>(config)?
		.with_select_chain(|_config, backend| {
			Ok(LongestChain::new(backend.clone()))
		})?
		.with_transaction_pool(|builder| {
			let fetcher = builder.fetcher()
				.ok_or_else(|| "Trying to start light transaction pool without active fetcher")?;

			let pool_api = sc_transaction_pool::LightChainApi::new(
				builder.client().clone(),
				fetcher.clone(),
			);
			let pool = sc_transaction_pool::BasicPool::with_revalidation_type(
				builder.config().transaction_pool.clone(),
				Arc::new(pool_api),
				builder.prometheus_registry(),
				sc_transaction_pool::RevalidationType::Light,
			);
			Ok(pool)
		})?
		.with_import_queue_and_fprb(|
			_config,
			client,
			backend,
			fetcher,
			_select_chain,
			_tx_pool,
			spawn_task_handle,
			prometheus_registry,
		| {
			let fetch_checker = fetcher
				.map(|fetcher| fetcher.checker().clone())
				.ok_or_else(|| "Trying to start light import queue without active fetch checker")?;
			let grandpa_block_import = sc_finality_grandpa::light_block_import(
				client.clone(),
				backend,
				&(client.clone() as Arc<_>),
				Arc::new(fetch_checker),
			)?;
			let finality_proof_import = grandpa_block_import.clone();
			let finality_proof_request_builder =
				finality_proof_import.create_finality_proof_request_builder();

			let import_queue = sc_consensus_aura::import_queue::<_, _, _, AuraPair, _>(
				sc_consensus_aura::slot_duration(&*client)?,
				grandpa_block_import,
				None,
				Some(Box::new(finality_proof_import)),
				client,
				inherent_data_providers.clone(),
				spawn_task_handle,
				prometheus_registry,
			)?;

			Ok((import_queue, finality_proof_request_builder))
		})?
		.with_finality_proof_provider(|client, backend| {
			// GenesisAuthoritySetProvider is implemented for StorageAndProofProvider
			let provider = client as Arc<dyn StorageAndProofProvider<_, _>>;
			Ok(Arc::new(GrandpaFinalityProofProvider::new(backend, provider)) as _)
		})?
		.build_light()
		.map(|ServiceComponents { task_manager, telemetry, base_path, rpc, .. }| {
			KeepAliveServiceComponents {
				task_manager, other: Box::new((telemetry, base_path, rpc)),
			}
		})
}<|MERGE_RESOLUTION|>--- conflicted
+++ resolved
@@ -149,11 +149,7 @@
 
 		// the AURA authoring task is considered essential, i.e. if it
 		// fails we take down the service with it.
-<<<<<<< HEAD
-		task_manager.spawn_essential("aura", aura);
-=======
-		service.spawn_essential_task_handle().spawn_blocking("aura", aura);
->>>>>>> 6f86bdd8
+		task_manager.spawn_essential_handle().spawn_blocking("aura", aura);
 	}
 
 	// if the node isn't actively participating in consensus then it doesn't
@@ -195,11 +191,7 @@
 
 		// the GRANDPA voter task is considered infallible, i.e.
 		// if it fails we take down the service with it.
-<<<<<<< HEAD
-		task_manager.spawn_essential(
-=======
-		service.spawn_essential_task_handle().spawn_blocking(
->>>>>>> 6f86bdd8
+		task_manager.spawn_essential_handle().spawn_blocking(
 			"grandpa-voter",
 			sc_finality_grandpa::run_grandpa_voter(grandpa_config)?
 		);
