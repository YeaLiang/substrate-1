--- conflicted
+++ resolved
@@ -42,60 +42,6 @@
 tracing = "0.1.10"
 
 # primitives
-<<<<<<< HEAD
-sp-authority-discovery = { version = "2.0.0-alpha.3",  path = "../../../primitives/authority-discovery" }
-sp-consensus-babe = { version = "0.8.0-alpha.3", path = "../../../primitives/consensus/babe" }
-grandpa-primitives = { version = "2.0.0-alpha.3", package = "sp-finality-grandpa", path = "../../../primitives/finality-grandpa" }
-sp-core = { version = "2.0.0-alpha.3", path = "../../../primitives/core" }
-sp-runtime = { version = "2.0.0-alpha.3", path = "../../../primitives/runtime" }
-sp-timestamp = { version = "2.0.0-alpha.3", default-features = false, path = "../../../primitives/timestamp" }
-sp-finality-tracker = { version = "2.0.0-alpha.3", default-features = false, path = "../../../primitives/finality-tracker" }
-sp-inherents = { version = "2.0.0-alpha.3", path = "../../../primitives/inherents" }
-sp-keyring = { version = "2.0.0-alpha.3", path = "../../../primitives/keyring" }
-sp-io = { version = "2.0.0-alpha.3", path = "../../../primitives/io" }
-sp-consensus = { version = "0.8.0-alpha.3", path = "../../../primitives/consensus/common" }
-
-# client dependencies
-sc-client-api = { version = "2.0.0-alpha.3", path = "../../../client/api" }
-sc-client = { version = "0.8.0-alpha.3", path = "../../../client/" }
-sc-chain-spec = { version = "2.0.0-alpha.3", path = "../../../client/chain-spec" }
-sc-transaction-pool = { version = "2.0.0-alpha.3", path = "../../../client/transaction-pool" }
-sp-transaction-pool = { version = "2.0.0-alpha.3", path = "../../../primitives/transaction-pool" }
-sc-network = { version = "0.8.0-alpha.3", path = "../../../client/network" }
-sc-consensus-babe = { version = "0.8.0-alpha.3", path = "../../../client/consensus/babe" }
-grandpa = { version = "0.8.0-alpha.3", package = "sc-finality-grandpa", path = "../../../client/finality-grandpa" }
-sc-client-db = { version = "0.8.0-alpha.3", default-features = false, path = "../../../client/db" }
-sc-offchain = { version = "2.0.0-alpha.3", path = "../../../client/offchain" }
-sc-rpc = { version = "2.0.0-alpha.3", path = "../../../client/rpc" }
-sc-basic-authorship = { version = "0.8.0-alpha.3", path = "../../../client/basic-authorship" }
-sc-service = { version = "0.8.0-alpha.3", default-features = false, path = "../../../client/service" }
-sc-tracing = { version = "2.0.0-alpha.3", path = "../../../client/tracing" }
-sc-telemetry = { version = "2.0.0-alpha.3", path = "../../../client/telemetry" }
-sc-authority-discovery = { version = "0.8.0-alpha.3",  path = "../../../client/authority-discovery" }
-
-# frame dependencies
-pallet-indices = { version = "2.0.0-alpha.3", path = "../../../frame/indices" }
-pallet-timestamp = { version = "2.0.0-alpha.3", default-features = false, path = "../../../frame/timestamp" }
-pallet-contracts = { version = "2.0.0-alpha.3", path = "../../../frame/contracts" }
-frame-system = { version = "2.0.0-alpha.3", path = "../../../frame/system" }
-pallet-balances = { version = "2.0.0-alpha.3", path = "../../../frame/balances" }
-pallet-transaction-payment = { version = "2.0.0-alpha.3", path = "../../../frame/transaction-payment" }
-frame-support = { version = "2.0.0-alpha.3", default-features = false, path = "../../../frame/support" }
-pallet-im-online = { version = "2.0.0-alpha.3", default-features = false, path = "../../../frame/im-online" }
-pallet-authority-discovery = { version = "2.0.0-alpha.3",  path = "../../../frame/authority-discovery" }
-
-# node-specific dependencies
-node-runtime = { version = "2.0.0-alpha.3", path = "../runtime" }
-node-rpc = { version = "2.0.0-alpha.3", path = "../rpc" }
-node-primitives = { version = "2.0.0-alpha.3", path = "../primitives" }
-node-executor = { version = "2.0.0-alpha.3", path = "../executor" }
-
-# CLI-specific dependencies
-sc-cli = { version = "0.8.0-alpha.3", optional = true, path = "../../../client/cli" }
-frame-benchmarking-cli = { version = "2.0.0-alpha.3", optional = true, path = "../../../utils/frame/benchmarking-cli" }
-node-transaction-factory = { version = "0.8.0-alpha.3", optional = true, path = "../transaction-factory" }
-node-inspect = { version = "0.8.0-alpha.3", optional = true, path = "../inspect" }
-=======
 sp-authority-discovery = { version = "2.0.0-alpha.4",  path = "../../../primitives/authority-discovery" }
 sp-consensus-babe = { version = "0.8.0-alpha.4", path = "../../../primitives/consensus/babe" }
 grandpa-primitives = { version = "2.0.0-alpha.4", package = "sp-finality-grandpa", path = "../../../primitives/finality-grandpa" }
@@ -148,26 +94,16 @@
 frame-benchmarking-cli = { version = "2.0.0-alpha.4", optional = true, path = "../../../utils/frame/benchmarking-cli" }
 node-transaction-factory = { version = "0.8.0-alpha.4", optional = true, path = "../transaction-factory" }
 node-inspect = { version = "0.8.0-alpha.4", optional = true, path = "../inspect" }
->>>>>>> 659f8d90
 
 # WASM-specific dependencies
 wasm-bindgen = { version = "0.2.57", optional = true }
 wasm-bindgen-futures = { version = "0.4.7", optional = true }
-<<<<<<< HEAD
-browser-utils = { package = "substrate-browser-utils", path = "../../../utils/browser", optional = true, version = "0.8.0-alpha.3" }
-
-[dev-dependencies]
-sc-keystore = { version = "2.0.0-alpha.3", path = "../../../client/keystore" }
-sc-consensus-babe = { version = "0.8.0-alpha.3", features = ["test-helpers"], path = "../../../client/consensus/babe" }
-sc-consensus-epochs = { version = "0.8.0-alpha.3", path = "../../../client/consensus/epochs" }
-=======
 browser-utils = { package = "substrate-browser-utils", path = "../../../utils/browser", optional = true, version = "0.8.0-alpha.4"}
 
 [dev-dependencies]
 sc-keystore = { version = "2.0.0-alpha.4", path = "../../../client/keystore" }
 sc-consensus-babe = { version = "0.8.0-alpha.4", features = ["test-helpers"], path = "../../../client/consensus/babe" }
 sc-consensus-epochs = { version = "0.8.0-alpha.4", path = "../../../client/consensus/epochs" }
->>>>>>> 659f8d90
 sc-service-test = { version = "2.0.0-dev", path = "../../../client/service/test" }
 futures = "0.3.1"
 tempfile = "3.1.0"
@@ -176,16 +112,6 @@
 serde_json = "1.0"
 
 [build-dependencies]
-<<<<<<< HEAD
-build-script-utils = { version = "2.0.0-alpha.3", package = "substrate-build-script-utils", path = "../../../utils/build-script-utils" }
-structopt = { version = "0.3.8", optional = true }
-node-transaction-factory = { version = "0.8.0-alpha.3", optional = true, path = "../transaction-factory" }
-node-inspect = { version = "0.8.0-alpha.3", optional = true, path = "../inspect" }
-frame-benchmarking-cli = { version = "2.0.0-alpha.3", optional = true, path = "../../../utils/frame/benchmarking-cli" }
-
-[build-dependencies.sc-cli]
-version = "0.8.0-alpha.3"
-=======
 build-script-utils = { version = "2.0.0-alpha.4", package = "substrate-build-script-utils", path = "../../../utils/build-script-utils" }
 structopt = { version = "0.3.8", optional = true }
 node-transaction-factory = { version = "0.8.0-alpha.4", optional = true, path = "../transaction-factory" }
@@ -194,7 +120,6 @@
 
 [build-dependencies.sc-cli]
 version = "0.8.0-alpha.4"
->>>>>>> 659f8d90
 package = "sc-cli"
 path = "../../../client/cli"
 optional = true
