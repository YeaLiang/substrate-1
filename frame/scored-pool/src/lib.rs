// Copyright 2019-2020 Parity Technologies (UK) Ltd.
// This file is part of Substrate.

// Substrate is free software: you can redistribute it and/or modify
// it under the terms of the GNU General Public License as published by
// the Free Software Foundation, either version 3 of the License, or
// (at your option) any later version.

// Substrate is distributed in the hope that it will be useful,
// but WITHOUT ANY WARRANTY; without even the implied warranty of
// MERCHANTABILITY or FITNESS FOR A PARTICULAR PURPOSE.  See the
// GNU General Public License for more details.

// You should have received a copy of the GNU General Public License
// along with Substrate.  If not, see <http://www.gnu.org/licenses/>.

//! # Scored Pool Module
//!
//! The module maintains a scored membership pool. Each entity in the
//! pool can be attributed a `Score`. From this pool a set `Members`
//! is constructed. This set contains the `MemberCount` highest
//! scoring entities. Unscored entities are never part of `Members`.
//!
//! If an entity wants to be part of the pool a deposit is required.
//! The deposit is returned when the entity withdraws or when it
//! is removed by an entity with the appropriate authority.
//!
//! Every `Period` blocks the set of `Members` is refreshed from the
//! highest scoring members in the pool and, no matter if changes
//! occurred, `T::MembershipChanged::set_members_sorted` is invoked.
//! On first load `T::MembershipInitialized::initialize_members` is
//! invoked with the initial `Members` set.
//!
//! It is possible to withdraw candidacy/resign your membership at any
//! time. If an entity is currently a member, this results in removal
//! from the `Pool` and `Members`; the entity is immediately replaced
//! by the next highest scoring candidate in the pool, if available.
//!
//! - [`scored_pool::Trait`](./trait.Trait.html)
//! - [`Call`](./enum.Call.html)
//! - [`Module`](./struct.Module.html)
//!
//! ## Interface
//!
//! ### Public Functions
//!
//! - `submit_candidacy` - Submit candidacy to become a member. Requires a deposit.
//! - `withdraw_candidacy` - Withdraw candidacy. Deposit is returned.
//! - `score` - Attribute a quantitative score to an entity.
//! - `kick` - Remove an entity from the pool and members. Deposit is returned.
//! - `change_member_count` - Changes the amount of candidates taken into `Members`.
//!
//! ## Usage
//!
//! ```
//! use frame_support::{decl_module, dispatch};
//! use frame_support::weights::{SimpleDispatchInfo, MINIMUM_WEIGHT};
//! use frame_system::{self as system, ensure_signed};
//! use pallet_scored_pool::{self as scored_pool};
//!
//! pub trait Trait: scored_pool::Trait {}
//!
//! decl_module! {
//! 	pub struct Module<T: Trait> for enum Call where origin: T::Origin {
//! 		#[weight = SimpleDispatchInfo::FixedNormal(MINIMUM_WEIGHT)]
//! 		pub fn candidate(origin) -> dispatch::DispatchResult {
//! 			let who = ensure_signed(origin)?;
//!
//! 			let _ = <scored_pool::Module<T>>::submit_candidacy(
//! 				T::Origin::from(Some(who.clone()).into())
//! 			);
//! 			Ok(())
//! 		}
//! 	}
//! }
//!
//! # fn main() { }
//! ```
//!
//! ## Dependencies
//!
//! This module depends on the [System module](../frame_system/index.html).

// Ensure we're `no_std` when compiling for Wasm.
#![cfg_attr(not(feature = "std"), no_std)]

#[cfg(test)]
mod mock;

#[cfg(test)]
mod tests;

use codec::FullCodec;
use sp_std::{
	fmt::Debug,
	prelude::*,
};
use frame_support::{
	decl_module, decl_storage, decl_event, ensure, decl_error,
	traits::{EnsureOrigin, ChangeMembers, InitializeMembers, Currency, Get, ReservableCurrency},
	weights::{Weight, MINIMUM_WEIGHT, SimpleDispatchInfo},
};
use frame_system::{self as system, ensure_root, ensure_signed};
use sp_runtime::{
	traits::{AtLeast32Bit, MaybeSerializeDeserialize, Zero, StaticLookup},
};

type BalanceOf<T, I> = <<T as Trait<I>>::Currency as Currency<<T as frame_system::Trait>::AccountId>>::Balance;
type PoolT<T, I> = Vec<(<T as frame_system::Trait>::AccountId, Option<<T as Trait<I>>::Score>)>;

/// The enum is supplied when refreshing the members set.
/// Depending on the enum variant the corresponding associated
/// type function will be invoked.
enum ChangeReceiver {
	/// Should call `T::MembershipInitialized`.
	MembershipInitialized,
	/// Should call `T::MembershipChanged`.
	MembershipChanged,
}

pub trait Trait<I=DefaultInstance>: frame_system::Trait {
	/// The currency used for deposits.
	type Currency: Currency<Self::AccountId> + ReservableCurrency<Self::AccountId>;

	/// The score attributed to a member or candidate.
	type Score:
		AtLeast32Bit + Clone + Copy + Default + FullCodec + MaybeSerializeDeserialize + Debug;

	/// The overarching event type.
	type Event: From<Event<Self, I>> + Into<<Self as frame_system::Trait>::Event>;

	/// The deposit which is reserved from candidates if they want to
	/// start a candidacy. The deposit gets returned when the candidacy is
	/// withdrawn or when the candidate is kicked.
	type CandidateDeposit: Get<BalanceOf<Self, I>>;

	/// Every `Period` blocks the `Members` are filled with the highest scoring
	/// members in the `Pool`.
	type Period: Get<Self::BlockNumber>;

	/// The receiver of the signal for when the membership has been initialized.
	/// This happens pre-genesis and will usually be the same as `MembershipChanged`.
	/// If you need to do something different on initialization, then you can change
	/// this accordingly.
	type MembershipInitialized: InitializeMembers<Self::AccountId>;

	/// The receiver of the signal for when the members have changed.
	type MembershipChanged: ChangeMembers<Self::AccountId>;

	/// Allows a configurable origin type to set a score to a candidate in the pool.
	type ScoreOrigin: EnsureOrigin<Self::Origin>;

	/// Required origin for removing a member (though can always be Root).
	/// Configurable origin which enables removing an entity. If the entity
	/// is part of the `Members` it is immediately replaced by the next
	/// highest scoring candidate, if available.
	type KickOrigin: EnsureOrigin<Self::Origin>;
}

decl_storage! {
	trait Store for Module<T: Trait<I>, I: Instance=DefaultInstance> as ScoredPool {
		/// The current pool of candidates, stored as an ordered Vec
		/// (ordered descending by score, `None` last, highest first).
		Pool get(fn pool) config(): PoolT<T, I>;

		/// A Map of the candidates. The information in this Map is redundant
		/// to the information in the `Pool`. But the Map enables us to easily
		/// check if a candidate is already in the pool, without having to
		/// iterate over the entire pool (the `Pool` is not sorted by
		/// `T::AccountId`, but by `T::Score` instead).
		CandidateExists get(fn candidate_exists): map hasher(twox_64_concat) T::AccountId => bool;

		/// The current membership, stored as an ordered Vec.
		Members get(fn members): Vec<T::AccountId>;

		/// Size of the `Members` set.
		MemberCount get(fn member_count) config(): u32;
	}
	add_extra_genesis {
		config(members): Vec<T::AccountId>;
		config(phantom): sp_std::marker::PhantomData<I>;
		build(|config| {
			let mut pool = config.pool.clone();

			// reserve balance for each candidate in the pool.
			// panicking here is ok, since this just happens one time, pre-genesis.
			pool
				.iter()
				.for_each(|(who, _)| {
					T::Currency::reserve(&who, T::CandidateDeposit::get())
						.expect("balance too low to create candidacy");
					<CandidateExists<T, I>>::insert(who, true);
				});

			// Sorts the `Pool` by score in a descending order. Entities which
			// have a score of `None` are sorted to the beginning of the vec.
			pool.sort_by_key(|(_, maybe_score)|
				Reverse(maybe_score.unwrap_or_default())
			);

			<Pool<T, I>>::put(&pool);
			<Module<T, I>>::refresh_members(pool, ChangeReceiver::MembershipInitialized);
		})
	}
}

decl_event!(
	pub enum Event<T, I=DefaultInstance> where
		<T as frame_system::Trait>::AccountId,
	{
		/// The given member was removed. See the transaction for who.
		MemberRemoved,
		/// An entity has issued a candidacy. See the transaction for who.
		CandidateAdded,
		/// An entity withdrew candidacy. See the transaction for who.
		CandidateWithdrew,
		/// The candidacy was forcefully removed for an entity.
		/// See the transaction for who.
		CandidateKicked,
		/// A score was attributed to the candidate.
		/// See the transaction for who.
		CandidateScored,
		/// Phantom member, never used.
		Dummy(sp_std::marker::PhantomData<(AccountId, I)>),
	}
);

decl_error! {
	/// Error for the scored-pool module.
	pub enum Error for Module<T: Trait<I>, I: Instance> {
		/// Already a member.
		AlreadyInPool,
		/// Index out of bounds.
		InvalidIndex,
		/// Index does not match requested account.
		WrongAccountIndex,
	}
}

decl_module! {
	pub struct Module<T: Trait<I>, I: Instance=DefaultInstance>
		for enum Call
		where origin: T::Origin
	{
		type Error = Error<T, I>;

		fn deposit_event() = default;

		/// Every `Period` blocks the `Members` set is refreshed from the
		/// highest scoring members in the pool.
		fn on_initialize(n: T::BlockNumber) -> Weight {
			if n % T::Period::get() == Zero::zero() {
				let pool = <Pool<T, I>>::get();
				<Module<T, I>>::refresh_members(pool, ChangeReceiver::MembershipChanged);
			}
			MINIMUM_WEIGHT
		}

		/// Add `origin` to the pool of candidates.
		///
		/// This results in `CandidateDeposit` being reserved from
		/// the `origin` account. The deposit is returned once
		/// candidacy is withdrawn by the candidate or the entity
		/// is kicked by `KickOrigin`.
		///
		/// The dispatch origin of this function must be signed.
		///
		/// The `index` parameter of this function must be set to
		/// the index of the transactor in the `Pool`.
<<<<<<< HEAD
		///
		/// # <weight>
		/// - 1 storage read (O(members) decode)
		/// - 2 storage writes (O(members) encode)
		/// - Total: O(members)
		/// # </weight>
		#[weight = frame_support::weights::SimpleDispatchInfo::default()]
=======
		#[weight = SimpleDispatchInfo::FixedNormal(MINIMUM_WEIGHT)]
>>>>>>> 2d8f3b42
		pub fn submit_candidacy(origin) {
			let who = ensure_signed(origin)?;
			ensure!(!<CandidateExists<T, I>>::contains_key(&who), Error::<T, I>::AlreadyInPool);

			let deposit = T::CandidateDeposit::get();
			T::Currency::reserve(&who, deposit)?;

			// can be inserted as last element in pool, since entities with
			// `None` are always sorted to the end.
			if let Err(e) = <Pool<T, I>>::append(&[(who.clone(), None)]) {
				T::Currency::unreserve(&who, deposit);
				Err(e)?
			}

			<CandidateExists<T, I>>::insert(&who, true);

			Self::deposit_event(RawEvent::CandidateAdded);
		}

		/// An entity withdraws candidacy and gets its deposit back.
		///
		/// If the entity is part of the `Members`, then the highest member
		/// of the `Pool` that is not currently in `Members` is immediately
		/// placed in the set instead.
		///
		/// The dispatch origin of this function must be signed.
		///
		/// The `index` parameter of this function must be set to
		/// the index of the transactor in the `Pool`.
<<<<<<< HEAD
		///
		/// # <weight>
		/// - 1 storage read (O(members) decode)
		/// - 2 storage writes (O(members) encode)
		/// - Total: O(members)
		/// # </weight>
		#[weight = frame_support::weights::SimpleDispatchInfo::default()]
=======
		#[weight = SimpleDispatchInfo::FixedNormal(MINIMUM_WEIGHT)]
>>>>>>> 2d8f3b42
		pub fn withdraw_candidacy(
			origin,
			index: u32
		) {
			let who = ensure_signed(origin)?;

			let pool = <Pool<T, I>>::get();
			Self::ensure_index(&pool, &who, index)?;

			Self::remove_member(pool, who, index)?;
			Self::deposit_event(RawEvent::CandidateWithdrew);
		}

		/// Kick a member `who` from the set.
		///
		/// May only be called from `KickOrigin` or root.
		///
		/// The `index` parameter of this function must be set to
		/// the index of `dest` in the `Pool`.
<<<<<<< HEAD
		///
		/// # <weight>
		/// - 1 storage read (O(members) decode)
		/// - 2 storage writes (O(members) encode)
		/// - Total: O(members)
		/// # </weight>
		#[weight = frame_support::weights::SimpleDispatchInfo::default()]
=======
		#[weight = SimpleDispatchInfo::FixedNormal(MINIMUM_WEIGHT)]
>>>>>>> 2d8f3b42
		pub fn kick(
			origin,
			dest: <T::Lookup as StaticLookup>::Source,
			index: u32
		) {
			T::KickOrigin::try_origin(origin)
				.map(|_| ())
				.or_else(ensure_root)?;

			let who = T::Lookup::lookup(dest)?;

			let pool = <Pool<T, I>>::get();
			Self::ensure_index(&pool, &who, index)?;

			Self::remove_member(pool, who, index)?;
			Self::deposit_event(RawEvent::CandidateKicked);
		}

		/// Score a member `who` with `score`.
		///
		/// May only be called from `ScoreOrigin` or root.
		///
		/// The `index` parameter of this function must be set to
		/// the index of the `dest` in the `Pool`.
<<<<<<< HEAD
		///
		/// # <weight>
		/// - 1 storage read (O(members) decode)
		/// - 2 storage writes (O(members) encode)
		/// - Total: O(members)
		/// # </weight>
		#[weight = frame_support::weights::SimpleDispatchInfo::default()]
=======
		#[weight = SimpleDispatchInfo::FixedNormal(MINIMUM_WEIGHT)]
>>>>>>> 2d8f3b42
		pub fn score(
			origin,
			dest: <T::Lookup as StaticLookup>::Source,
			index: u32,
			score: T::Score
		) {
			T::ScoreOrigin::try_origin(origin)
				.map(|_| ())
				.or_else(ensure_root)?;

			let who = T::Lookup::lookup(dest)?;

			let mut pool = <Pool<T, I>>::get();
			Self::ensure_index(&pool, &who, index)?;

			pool.remove(index as usize);

			// we binary search the pool (which is sorted descending by score).
			// if there is already an element with `score`, we insert
			// right before that. if not, the search returns a location
			// where we can insert while maintaining order.
			let item = (who.clone(), Some(score.clone()));
			let location = pool
				.binary_search_by_key(
					&Reverse(score),
					|(_, maybe_score)| Reverse(maybe_score.unwrap_or_default())
				)
				.unwrap_or_else(|l| l);
			pool.insert(location, item);

			<Pool<T, I>>::put(&pool);
			Self::deposit_event(RawEvent::CandidateScored);
		}

		/// Dispatchable call to change `MemberCount`.
		///
		/// This will only have an effect the next time a refresh happens
		/// (this happens each `Period`).
		///
		/// May only be called from root.
<<<<<<< HEAD
		///
		/// # <weight>
		/// - O(1)
		/// - 1 storage write
		/// # </weight>
		#[weight = frame_support::weights::SimpleDispatchInfo::default()]
=======
		#[weight = SimpleDispatchInfo::FixedNormal(MINIMUM_WEIGHT)]
>>>>>>> 2d8f3b42
		pub fn change_member_count(origin, count: u32) {
			ensure_root(origin)?;
			<MemberCount<I>>::put(&count);
		}
	}
}

impl<T: Trait<I>, I: Instance> Module<T, I> {

	/// Fetches the `MemberCount` highest scoring members from
	/// `Pool` and puts them into `Members`.
	///
	/// The `notify` parameter is used to deduct which associated
	/// type function to invoke at the end of the method.
	fn refresh_members(
		pool: PoolT<T, I>,
		notify: ChangeReceiver
	) {
		let count = <MemberCount<I>>::get();

		let mut new_members: Vec<T::AccountId> = pool
			.into_iter()
			.filter(|(_, score)| score.is_some())
			.take(count as usize)
			.map(|(account_id, _)| account_id)
			.collect();
		new_members.sort();

		let old_members = <Members<T, I>>::get();
		<Members<T, I>>::put(&new_members);

		match notify {
			ChangeReceiver::MembershipInitialized =>
				T::MembershipInitialized::initialize_members(&new_members),
			ChangeReceiver::MembershipChanged =>
				T::MembershipChanged::set_members_sorted(
					&new_members[..],
					&old_members[..],
				),
		}
	}

	/// Removes an entity `remove` at `index` from the `Pool`.
	///
	/// If the entity is a member it is also removed from `Members` and
	/// the deposit is returned.
	fn remove_member(
		mut pool: PoolT<T, I>,
		remove: T::AccountId,
		index: u32
	) -> Result<(), Error<T, I>> {
		// all callers of this function in this module also check
		// the index for validity before calling this function.
		// nevertheless we check again here, to assert that there was
		// no mistake when invoking this sensible function.
		Self::ensure_index(&pool, &remove, index)?;

		pool.remove(index as usize);
		<Pool<T, I>>::put(&pool);

		// remove from set, if it was in there
		let members = <Members<T, I>>::get();
		if members.binary_search(&remove).is_ok() {
			Self::refresh_members(pool, ChangeReceiver::MembershipChanged);
		}

		<CandidateExists<T, I>>::remove(&remove);

		T::Currency::unreserve(&remove, T::CandidateDeposit::get());

		Self::deposit_event(RawEvent::MemberRemoved);
		Ok(())
	}

	/// Checks if `index` is a valid number and if the element found
	/// at `index` in `Pool` is equal to `who`.
	fn ensure_index(
		pool: &PoolT<T, I>,
		who: &T::AccountId,
		index: u32
	) -> Result<(), Error<T, I>> {
		ensure!(index < pool.len() as u32, Error::<T, I>::InvalidIndex);

		let (index_who, _index_score) = &pool[index as usize];
		ensure!(index_who == who, Error::<T, I>::WrongAccountIndex);

		Ok(())
	}
}<|MERGE_RESOLUTION|>--- conflicted
+++ resolved
@@ -267,17 +267,13 @@
 		///
 		/// The `index` parameter of this function must be set to
 		/// the index of the transactor in the `Pool`.
-<<<<<<< HEAD
 		///
 		/// # <weight>
 		/// - 1 storage read (O(members) decode)
 		/// - 2 storage writes (O(members) encode)
 		/// - Total: O(members)
 		/// # </weight>
-		#[weight = frame_support::weights::SimpleDispatchInfo::default()]
-=======
 		#[weight = SimpleDispatchInfo::FixedNormal(MINIMUM_WEIGHT)]
->>>>>>> 2d8f3b42
 		pub fn submit_candidacy(origin) {
 			let who = ensure_signed(origin)?;
 			ensure!(!<CandidateExists<T, I>>::contains_key(&who), Error::<T, I>::AlreadyInPool);
@@ -307,17 +303,13 @@
 		///
 		/// The `index` parameter of this function must be set to
 		/// the index of the transactor in the `Pool`.
-<<<<<<< HEAD
 		///
 		/// # <weight>
 		/// - 1 storage read (O(members) decode)
 		/// - 2 storage writes (O(members) encode)
 		/// - Total: O(members)
 		/// # </weight>
-		#[weight = frame_support::weights::SimpleDispatchInfo::default()]
-=======
 		#[weight = SimpleDispatchInfo::FixedNormal(MINIMUM_WEIGHT)]
->>>>>>> 2d8f3b42
 		pub fn withdraw_candidacy(
 			origin,
 			index: u32
@@ -337,17 +329,13 @@
 		///
 		/// The `index` parameter of this function must be set to
 		/// the index of `dest` in the `Pool`.
-<<<<<<< HEAD
 		///
 		/// # <weight>
 		/// - 1 storage read (O(members) decode)
 		/// - 2 storage writes (O(members) encode)
 		/// - Total: O(members)
 		/// # </weight>
-		#[weight = frame_support::weights::SimpleDispatchInfo::default()]
-=======
 		#[weight = SimpleDispatchInfo::FixedNormal(MINIMUM_WEIGHT)]
->>>>>>> 2d8f3b42
 		pub fn kick(
 			origin,
 			dest: <T::Lookup as StaticLookup>::Source,
@@ -372,17 +360,13 @@
 		///
 		/// The `index` parameter of this function must be set to
 		/// the index of the `dest` in the `Pool`.
-<<<<<<< HEAD
 		///
 		/// # <weight>
 		/// - 1 storage read (O(members) decode)
 		/// - 2 storage writes (O(members) encode)
 		/// - Total: O(members)
 		/// # </weight>
-		#[weight = frame_support::weights::SimpleDispatchInfo::default()]
-=======
 		#[weight = SimpleDispatchInfo::FixedNormal(MINIMUM_WEIGHT)]
->>>>>>> 2d8f3b42
 		pub fn score(
 			origin,
 			dest: <T::Lookup as StaticLookup>::Source,
@@ -423,16 +407,12 @@
 		/// (this happens each `Period`).
 		///
 		/// May only be called from root.
-<<<<<<< HEAD
 		///
 		/// # <weight>
 		/// - O(1)
 		/// - 1 storage write
 		/// # </weight>
-		#[weight = frame_support::weights::SimpleDispatchInfo::default()]
-=======
 		#[weight = SimpleDispatchInfo::FixedNormal(MINIMUM_WEIGHT)]
->>>>>>> 2d8f3b42
 		pub fn change_member_count(origin, count: u32) {
 			ensure_root(origin)?;
 			<MemberCount<I>>::put(&count);
